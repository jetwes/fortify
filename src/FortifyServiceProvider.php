--- conflicted
+++ resolved
@@ -113,23 +113,14 @@
      */
     protected function configureRoutes()
     {
-<<<<<<< HEAD
         if (Fortify::$registersRoutes) {
             Route::group([
                 'namespace' => 'Laravel\Fortify\Http\Controllers',
                 'domain' => config('fortify.domain', null),
+                'prefix' => config('fortify.path'),
             ], function () {
                 $this->loadRoutesFrom(__DIR__.'/../routes/routes.php');
             });
         }
-=======
-        Route::group([
-            'namespace' => 'Laravel\Fortify\Http\Controllers',
-            'domain' => config('fortify.domain', null),
-            'prefix' => config('fortify.path'),
-        ], function () {
-            $this->loadRoutesFrom(__DIR__.'/../routes/routes.php');
-        });
->>>>>>> b3dd191b
     }
 }